--- conflicted
+++ resolved
@@ -699,25 +699,6 @@
     int csd_structure = ext_bits(csd, 127, 126);
     switch (csd_structure) {
         case 0:
-<<<<<<< HEAD
-            c_size = ext_bits(csd, 73, 62);
-            c_size_mult = ext_bits(csd, 49, 47);
-            read_bl_len = ext_bits(csd, 83, 80);
-
-            block_len = 1 << read_bl_len;
-            mult = 1 << (c_size_mult + 2);
-            blocknr = (c_size + 1) * mult;
-            capacity = blocknr * block_len;
-            blocks = capacity / _block_size;
-            debug_if(_dbg, "\n\rSDBlockDevice\n\rc_size: %d \n\rcapacity: %ld \n\rsectors: %lld\n\r", c_size, capacity, blocks);
-            break;
-
-        case 1:
-            hc_c_size = ext_bits(csd, 63, 48);
-            blocks = (hc_c_size+1)*1024;
-            debug_if(_dbg, "\n\rSDHC Card \n\rhc_c_size: %d\n\rcapacity: %lld \n\rsectors: %lld\n\r", hc_c_size, blocks*512, blocks);
-=======
-            _block_size = 512;
             c_size = ext_bits(csd, 73, 62);              // c_size        : csd[73:62]
             c_size_mult = ext_bits(csd, 49, 47);         // c_size_mult   : csd[49:47]
             read_bl_len = ext_bits(csd, 83, 80);         // read_bl_len   : csd[83:80] - the *maximum* read block length
@@ -732,14 +713,12 @@
             break;
 
         case 1:
-            _block_size = 1;
             hc_c_size = ext_bits(csd, 69, 48);            // device size : C_SIZE : [69:48]
             blocks = (hc_c_size+1) << 10;                 // block count = C_SIZE+1) * 1K byte (512B is block size)
             capacity = blocks << 9;                       // memory capacity = (C_SIZE+1) * 512K byte
             debug_if(_dbg, "SDHC/SDXC Card: hc_c_size: %d \n\r", hc_c_size);
             debug_if(_dbg, "Sectors: 0x%x : %ld\n\r", blocks, blocks);
             debug_if(_dbg, "Capacity: 0x%x : %ld MB\n\r", capacity, (capacity/(1024U*1024U)));
->>>>>>> f462bb6b
             break;
 
         default:
