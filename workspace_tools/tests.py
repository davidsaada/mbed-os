"""
mbed SDK
Copyright (c) 2011-2013 ARM Limited

Licensed under the Apache License, Version 2.0 (the "License");
you may not use this file except in compliance with the License.
You may obtain a copy of the License at

    http://www.apache.org/licenses/LICENSE-2.0

Unless required by applicable law or agreed to in writing, software
distributed under the License is distributed on an "AS IS" BASIS,
WITHOUT WARRANTIES OR CONDITIONS OF ANY KIND, either express or implied.
See the License for the specific language governing permissions and
limitations under the License.
"""
from workspace_tools.paths import *
from workspace_tools.data.support import *

TEST_CMSIS_LIB = join(TEST_DIR, "cmsis", "lib")
TEST_MBED_LIB = join(TEST_DIR, "mbed", "env")

PERIPHERALS = join(TEST_DIR, "peripherals")
BENCHMARKS_DIR = join(TEST_DIR, "benchmarks")

SD = join(TEST_DIR, "sd")
TMP102 = join(PERIPHERALS, 'TMP102')
AT30TSE75X = join(PERIPHERALS, 'AT30TSE75X')

"""
Wiring:
  * Ground:
    * LPC1*: p1
    * KL25Z: GND

  * Vout
    * LPC1*: p40
    * KL25Z: P3V3

  * TMP102 (I2C):
      * LPC1*: (SDA=p28 , SCL=p27)
      * KL25Z: (SDA=PTC9, SCL=PTC8)
      * MAXWSNENV: (SDA=TP6, SCL=TP5)

  * digital_loop (Digital(In|Out|InOut), InterruptIn):
      * Arduino headers: (D0 <-> D7)
      * LPC1549: (D2 <-> D7)
      * LPC1*: (p5   <-> p25 )
      * KL25Z: (PTA5<-> PTC6)
      * NUCLEO_F103RB: (PC_6 <-> PB_8)
      * MAXWSNENV: (TP3 <-> TP4)
      * MAX32600MBED: (P1_0 <-> P4_7)
      * VK_RZ_A1H: (P3_2 <-> P5_6)

  * port_loop (Port(In|Out|InOut)):
      * Arduino headers: (D0 <-> D7), (D1 <-> D6)
      * LPC1*: (p5   <-> p25), (p6   <-> p26)
      * KL25Z: (PTA5 <-> PTC6), (PTA4 <-> PTC5)
      * NUCLEO_F103RB: (PC_6 <-> PB_8), (PC_5 <-> PB_9)
      * MAXWSNENV: (TP1 <-> TP3), (TP2 <-> TP4)
      * MAX32600MBED: (P1_0 <-> P4_7), (P1_1 <-> P4_6)
      * VK_RZ_A1H: (P3_2 <-> P5_6), (P3_7 <-> P5_1)

  * analog_loop (AnalogIn, AnalogOut):
      * Arduino headers: (A0 <-> A5)
      * LPC1549: (A0 <-> D12)
      * LPC1*: (p17   <-> p18 )
      * KL25Z: (PTE30 <-> PTC2)

  * analog_pot (AnalogIn):
      * Arduino headers: (A0, A1)
      * VK_RZ_A1H: (AN0, AN1)

  * SD (SPI):
      * LPC1*: (mosi=p11 , miso=p12 , sclk=p13 , cs=p14 )
      * KL25Z: (mosi=PTD2, miso=PTD3, sclk=PTD1, cs=PTD0)

  * MMA7660 (I2C):
      * LPC1*: (SDA=p28 , SCL=p27)

  * i2c_loop:
      * LPC1768: (p28 <-> p9), (p27 <-> p10)

  * i2c_eeprom:
      * LPC1*: (SDA=p28 , SCL=p27)
      * KL25Z: (SDA=PTE0, SCL=PTE1)
      * VK_RZ_A1H:(SDA=P1_1, SCL=P1_0)

  * can_transceiver:
     * LPC1768: (RX=p9,   TX=p10)
     * LPC1549: (RX=D9,   TX=D8)
     * LPC4088: (RX=p9,   TX=p10)
     * VK_RZ_A1H:(RX=P5_9, TX=P5_10)
     * NUCLEO_F091RC: (RX=PA_11, TX=PA_12)
     * NUCLEO_F072RB: (RX=PA_11, TX=PA_12)
     * NUCLEO_F042K6: (RX=PA_11, TX=PA_12)

"""
TESTS = [
    # Automated MBED tests
    {
        "id": "MBED_A1", "description": "Basic",
        "source_dir": join(TEST_DIR, "mbed", "basic"),
        "dependencies": [MBED_LIBRARIES, TEST_MBED_LIB],
        "automated": True,
    },
    {
        "id": "MBED_A2", "description": "Semihost file system",
        "source_dir": join(TEST_DIR, "mbed", "file"),
        "dependencies": [MBED_LIBRARIES, TEST_MBED_LIB],
        "automated": True,
        "mcu": ["LPC1768", "LPC2368", "LPC11U24"]
    },
    {
        "id": "MBED_A3", "description": "C++ STL",
        "source_dir": join(TEST_DIR, "mbed", "stl"),
        "dependencies": [MBED_LIBRARIES, TEST_MBED_LIB],
        "automated": False,
    },
    {
        "id": "MBED_A4", "description": "I2C TMP102",
        "source_dir": join(TEST_DIR, "mbed", "i2c_TMP102"),
        "dependencies": [MBED_LIBRARIES, TEST_MBED_LIB, TMP102],
        "automated": True,
        "peripherals": ["TMP102"]
    },
    {
        "id": "MBED_AT30TSE75X", "description": "I2C Temperature Sensor / EEPROM",
        "source_dir": join(TEST_DIR, "mbed", "i2c_at30tse75x"),
        "dependencies": [MBED_LIBRARIES, TEST_MBED_LIB, AT30TSE75X],
        "automated": False,
        "peripherals": ["AT30TSE75X"]
    },
    {
        "id": "MBED_A5", "description": "DigitalIn DigitalOut",
        "source_dir": join(TEST_DIR, "mbed", "digitalin_digitalout"),
        "dependencies": [MBED_LIBRARIES, TEST_MBED_LIB],
        "automated": True,
        "peripherals": ["digital_loop"]
    },
    {
        "id": "MBED_A6", "description": "DigitalInOut",
        "source_dir": join(TEST_DIR, "mbed", "digitalinout"),
        "dependencies": [MBED_LIBRARIES, TEST_MBED_LIB],
        "automated": True,
        "peripherals": ["digital_loop"]
    },
    {
        "id": "MBED_A7", "description": "InterruptIn",
        "source_dir": join(TEST_DIR, "mbed", "interruptin"),
        "dependencies": [MBED_LIBRARIES, TEST_MBED_LIB],
        "duration": 15,
        "automated": True,
        "peripherals": ["digital_loop"]
    },
    {
        "id": "MBED_A8", "description": "Analog",
        "source_dir": join(TEST_DIR, "mbed", "analog"),
        "dependencies": [MBED_LIBRARIES, TEST_MBED_LIB],
        "automated": True,
        "peripherals": ["analog_loop"],
        "mcu": ["LPC1768", "LPC2368", "LPC2460", "KL25Z", "K64F", "K22F", "LPC4088", "LPC1549",
                "NUCLEO_F072RB", "NUCLEO_F091RC", "NUCLEO_F302R8", "NUCLEO_F303K8", "NUCLEO_F303RE",
                "NUCLEO_F334R8", "NUCLEO_L053R8", "NUCLEO_L073RZ", "NUCLEO_L152RE",
                "NUCLEO_F410RB", "NUCLEO_F411RE", "NUCLEO_F446RE", "DISCO_F407VG", "DISCO_F746NG", "NUCLEO_F746ZG",
                "ARCH_MAX", "MAX32600MBED", "MOTE_L152RC", "B96B_F446VE"]
    },
    {
        "id": "MBED_A9", "description": "Serial Echo at 115200",
        "source_dir": join(TEST_DIR, "mbed", "echo"),
        "dependencies": [MBED_LIBRARIES, TEST_MBED_LIB],
        "automated": True,
        #"host_test": "echo"
    },
    {
        "id": "MBED_A10", "description": "PortOut PortIn",
        "source_dir": join(TEST_DIR, "mbed", "portout_portin"),
        "dependencies": [MBED_LIBRARIES, TEST_MBED_LIB],
        "peripherals": ["port_loop"],
        "supported": DEFAULT_SUPPORT,
        "automated": True,
    },
    {
        "id": "MBED_A11", "description": "PortInOut",
        "source_dir": join(TEST_DIR, "mbed", "portinout"),
        "dependencies": [MBED_LIBRARIES, TEST_MBED_LIB],
        "peripherals": ["port_loop"],
        "supported": DEFAULT_SUPPORT,
        "automated": True,
    },
    {
        "id": "MBED_A12", "description": "SD File System",
        "source_dir": join(TEST_DIR, "mbed", "sd"),
        "dependencies": [MBED_LIBRARIES, TEST_MBED_LIB, FS_LIBRARY],
        "automated": True,
        "duration": 15,
        "peripherals": ["SD"]
    },
    {
        "id": "MBED_A13", "description": "I2C MMA7660 accelerometer",
        "source_dir": join(TEST_DIR, "mbed", "i2c_MMA7660"),
        "dependencies": [MBED_LIBRARIES, TEST_MBED_LIB, join(PERIPHERALS, 'MMA7660')],
        "automated": True,
        "peripherals": ["MMA7660"]
    },
    {
        "id": "MBED_A14", "description": "I2C Master",
        "source_dir": join(TEST_DIR, "mbed", "i2c_master"),
        "dependencies": [MBED_LIBRARIES, TEST_MBED_LIB,],
    },
    {
        "id": "MBED_A15", "description": "I2C Slave",
        "source_dir": join(TEST_DIR, "mbed", "i2c_slave"),
        "dependencies": [MBED_LIBRARIES, TEST_MBED_LIB,],
    },
    {
        "id": "MBED_A16", "description": "SPI Master",
        "source_dir": join(TEST_DIR, "mbed", "spi_master"),
        "dependencies": [MBED_LIBRARIES, TEST_MBED_LIB,],
    },
    {
        "id": "MBED_A17", "description": "SPI Slave",
        "source_dir": join(TEST_DIR, "mbed", "spi_slave"),
        "dependencies": [MBED_LIBRARIES, TEST_MBED_LIB,],
    },
    {
        "id": "MBED_A18", "description": "Interrupt vector relocation",
        "source_dir": join(TEST_DIR, "mbed", "vtor_reloc"),
        "dependencies": [MBED_LIBRARIES, TEST_MBED_LIB,],
        "mcu": ["LPC1768"],
        "automated": True,
    },
    {
        "id": "MBED_A19", "description": "I2C EEPROM read/write test",
        "source_dir": join(TEST_DIR, "mbed", "i2c_eeprom"),
        "dependencies": [MBED_LIBRARIES, TEST_MBED_LIB],
        "peripherals": ["24LC256"],
        "automated": True,
        "duration": 15,
    },
    {
        "id": "MBED_A20", "description": "I2C master/slave test",
        "source_dir": join(TEST_DIR, "mbed", "i2c_master_slave"),
        "dependencies": [MBED_LIBRARIES, TEST_MBED_LIB,],
        "mcu": ["LPC1768", "RZ_A1H"],
        "peripherals": ["i2c_loop"]
    },
    {
        "id": "MBED_A21", "description": "Call function before main (mbed_main)",
        "source_dir": join(TEST_DIR, "mbed", "call_before_main"),
        "dependencies": [MBED_LIBRARIES, TEST_MBED_LIB],
        "automated": True,
    },
    {
        "id": "MBED_A22", "description": "SPIFI for LPC4088 (test 1)",
        "source_dir": join(TEST_DIR, "mbed", "spifi1"),
        "dependencies": [MBED_LIBRARIES, TEST_MBED_LIB],
        "automated": True,
        "duration": 30,
        "mcu": ["LPC4088","LPC4088_DM"]
    },
    {
        "id": "MBED_A23", "description": "SPIFI for LPC4088 (test 2)",
        "source_dir": join(TEST_DIR, "mbed", "spifi2"),
        "dependencies": [MBED_LIBRARIES, TEST_MBED_LIB],
        "automated": True,
        "duration": 30,
        "mcu": ["LPC4088","LPC4088_DM"]
    },
    {
        "id": "MBED_A24", "description": "Serial echo with RTS/CTS flow control",
        "source_dir": join(TEST_DIR, "mbed", "echo_flow_control"),
        "dependencies": [MBED_LIBRARIES],
        "automated": "True",
        "host_test": "echo_flow_control",
        "mcu": ["LPC1768"],
        "peripherals": ["extra_serial"]
    },
    {
        "id": "MBED_A25", "description": "I2C EEPROM line read/write test",
        "source_dir": join(TEST_DIR, "mbed", "i2c_eeprom_line"),
        "dependencies": [MBED_LIBRARIES, TEST_MBED_LIB],
        "peripherals": ["24LC256"],
        "automated": True,
        "duration": 10,
    },
    {
        "id": "MBED_A26", "description": "AnalogIn potentiometer test",
        "source_dir": join(TEST_DIR, "mbed", "analog_pot"),
        "dependencies": [MBED_LIBRARIES, TEST_MBED_LIB],
        "peripherals": ["analog_pot"],
        "automated": True,
        "duration": 10,
    },
    {
        "id": "MBED_A27", "description": "CAN loopback test",
        "source_dir": join(TEST_DIR, "mbed", "can_loopback"),
        "dependencies": [MBED_LIBRARIES, TEST_MBED_LIB],
        "automated": True,
        "duration": 20,
        "peripherals": ["can_transceiver"],
        "mcu": ["LPC1549", "LPC1768","B96B_F446VE", "VK_RZ_A1H",
		"NUCLEO_F091RC", "NUCLEO_F072RB", "NUCLEO_F042K6"],
    },
    {
        "id": "MBED_BLINKY", "description": "Blinky",
        "source_dir": join(TEST_DIR, "mbed", "blinky"),
        "dependencies": [MBED_LIBRARIES, TEST_MBED_LIB],
        "automated": False,
    },
    {
        "id": "MBED_BUS", "description": "Blinky BUS",
        "source_dir": join(TEST_DIR, "mbed", "bus"),
        "dependencies": [MBED_LIBRARIES, TEST_MBED_LIB],
        "automated": False,
        "duration": 15,
    },

    {
        "id": "MBED_BUSOUT", "description": "BusOut",
        "source_dir": join(TEST_DIR, "mbed", "bus_out"),
        "dependencies": [MBED_LIBRARIES, TEST_MBED_LIB],
        "automated": True,
        "duration": 15,
    },

    # Size benchmarks
    {
        "id": "BENCHMARK_1", "description": "Size (c environment)",
        "source_dir": join(BENCHMARKS_DIR, "cenv"),
        "dependencies": [MBED_LIBRARIES]
    },
    {
        "id": "BENCHMARK_2", "description": "Size (float math)",
        "source_dir": join(BENCHMARKS_DIR, "float_math"),
        "dependencies": [MBED_LIBRARIES]
    },
    {
        "id": "BENCHMARK_3", "description": "Size (printf)",
        "source_dir": join(BENCHMARKS_DIR, "printf"),
        "dependencies": [MBED_LIBRARIES]
    },
    {
        "id": "BENCHMARK_4", "description": "Size (mbed libs)",
        "source_dir": join(BENCHMARKS_DIR, "mbed"),
        "dependencies": [MBED_LIBRARIES]
    },
    {
        "id": "BENCHMARK_5", "description": "Size (all)",
        "source_dir": join(BENCHMARKS_DIR, "all"),
        "dependencies": [MBED_LIBRARIES]
    },

    # performance related tests
    {
        "id": "PERF_1", "description": "SD Stdio R/W Speed",
        "source_dir": join(TEST_DIR, "mbed", "sd_perf_stdio"),
        "dependencies": [MBED_LIBRARIES, TEST_MBED_LIB, FS_LIBRARY],
        "automated": True,
        "duration": 15,
        "peripherals": ["SD"]
    },
    {
        "id": "PERF_2", "description": "SD FileHandle R/W Speed",
        "source_dir": join(TEST_DIR, "mbed", "sd_perf_fhandle"),
        "dependencies": [MBED_LIBRARIES, TEST_MBED_LIB, FS_LIBRARY],
        "automated": True,
        "duration": 15,
        "peripherals": ["SD"]
    },
    {
        "id": "PERF_3", "description": "SD FatFS R/W Speed",
        "source_dir": join(TEST_DIR, "mbed", "sd_perf_fatfs"),
        "dependencies": [MBED_LIBRARIES, TEST_MBED_LIB, FS_LIBRARY],
        "automated": True,
        "duration": 15,
        "peripherals": ["SD"]
    },


    # Not automated MBED tests
    {
        "id": "MBED_1", "description": "I2C SRF08",
        "source_dir": join(TEST_DIR, "mbed", "i2c_SRF08"),
        "dependencies": [MBED_LIBRARIES, TEST_MBED_LIB, join(PERIPHERALS, 'SRF08')],
        "peripherals": ["SRF08"]
    },
    {
        "id": "MBED_2", "description": "stdio",
        "source_dir": join(TEST_DIR, "mbed", "stdio"),
        "dependencies": [MBED_LIBRARIES, TEST_MBED_LIB],
        "duration": 20,
        "automated": True,
        #"host_test": "stdio_auto"
    },
    {
        "id": "MBED_3", "description": "PortOut",
        "source_dir": join(TEST_DIR, "mbed", "portout"),
        "dependencies": [MBED_LIBRARIES],
    },
    {
        "id": "MBED_4", "description": "Sleep",
        "source_dir": join(TEST_DIR, "mbed", "sleep"),
        "dependencies": [MBED_LIBRARIES, TEST_MBED_LIB],
        "duration": 30,
        "mcu": ["LPC1768", "LPC11U24", "LPC4088","LPC4088_DM","NRF51822", "LPC11U68"]
    },
    {
        "id": "MBED_5", "description": "PWM",
        "source_dir": join(TEST_DIR, "mbed", "pwm"),
        "dependencies": [MBED_LIBRARIES, TEST_MBED_LIB]
    },
    {
        "id": "MBED_6", "description": "SW Reset",
        "source_dir": join(TEST_DIR, "mbed", "reset"),
        "dependencies": [MBED_LIBRARIES],
        "duration": 15
    },
    {
        "id": "MBED_7", "description": "stdio  benchmark",
        "source_dir": join(TEST_DIR, "mbed", "stdio_benchmark"),
        "dependencies": [MBED_LIBRARIES],
        "duration": 40
    },
    {
        "id": "MBED_8", "description": "SPI",
        "source_dir": join(TEST_DIR, "mbed", "spi"),
        "dependencies": [MBED_LIBRARIES],
    },
    {
        "id": "MBED_9", "description": "Sleep Timeout",
        "source_dir": join(TEST_DIR, "mbed", "sleep_timeout"),
        "dependencies": [MBED_LIBRARIES],
    },
    {
        "id": "MBED_10", "description": "Hello World",
        "source_dir": join(TEST_DIR, "mbed", "hello"),
        "dependencies": [MBED_LIBRARIES, TEST_MBED_LIB],
        "automated": True,
        #"host_test": "hello_auto",
    },
    {
        "id": "MBED_11", "description": "Ticker Int",
        "source_dir": join(TEST_DIR, "mbed", "ticker"),
        "dependencies": [MBED_LIBRARIES, TEST_MBED_LIB],
        "automated": True,
        #"host_test": "wait_us_auto",
        "duration": 20,
    },
    {
        "id": "MBED_12", "description": "C++",
        "source_dir": join(TEST_DIR, "mbed", "cpp"),
        "dependencies": [MBED_LIBRARIES, TEST_MBED_LIB],
        "automated": True
    },
    {
        "id": "MBED_13", "description": "Heap & Stack",
        "source_dir": join(TEST_DIR, "mbed", "heap_and_stack"),
        "dependencies": [MBED_LIBRARIES, TEST_MBED_LIB],
    },
    {
        "id": "MBED_14", "description": "Serial Interrupt",
        "source_dir": join(TEST_DIR, "mbed", "serial_interrupt"),
        "dependencies": [MBED_LIBRARIES, TEST_MBED_LIB],
    },
    {
        "id": "MBED_15", "description": "RPC",
        "source_dir": join(TEST_DIR, "mbed", "rpc"),
        "dependencies": [MBED_LIBRARIES, join(LIB_DIR, "rpc"), TEST_MBED_LIB],
        "automated": False,
        "mcu": ["LPC1768"]
    },
    {
        "id": "MBED_16", "description": "RTC",
        "source_dir": join(TEST_DIR, "mbed", "rtc"),
        "dependencies": [MBED_LIBRARIES, TEST_MBED_LIB],
        "automated": True,
        "exclude_mcu": ["NRF51822", "NRF51822_BOOT", "NRF51822_OTA", "NRF51822_Y5_MBUG",
                        "NRF51_DK", "NRF51_DK_BOOT", "NRF51_DK_OTA",
                        "NRF51_MICROBIT", "NRF51_MICROBIT_B", "NRF51_MICROBIT_BOOT",
                        "NRF51_MICROBIT_B_BOOT", "NRF51_MICROBIT_B_OTA", "NRF51_MICROBIT_OTA",
                        "HRM1017", "HRM1017_BOOT", "HRM1701_OTA",
                        "TY51822R3", "TY51822R3_BOOT", "TY51822R3_OTA",
                        "NRF15_DONGLE", "NRF15_DONGLE_BOOT", "NRF15_DONGLE_OTA",
                        "ARCH_BLE", "ARCH_BLE_BOOT", "ARCH_BLE_OTA",
                        "ARCH_LINK", "ARCH_LINK_BOOT", "ARCH_LINK_OTA",
                        "RBLAB_BLENANO", "RBLAB_BLENANO_BOOT", "RBLAB_BLENANO_OTA",
                        "RBLAB_NRF51822", "RBLAB_NRF51822_BOOT", "RBLAB_NRF51822_OTA",
                        "SEEED_TINY_BLE", "SEEED_TINY_BLE_BOOT", "SEEED_TINY_BLE_OTA",
                        "WALLBOT_BLE", "WALLBOT_BLE_BOOT", "WALLBOT_BLE_OTA",
                        "DELTA_DFCM_NNN40", "DELTA_DFCM_NNN40_BOOT", "DELTA_DFCM_NNN40_OTA",
                        "LPC1114"],
        #"host_test": "rtc_auto",
        "duration": 15
    },
    {
        "id": "MBED_17", "description": "Serial Interrupt 2",
        "source_dir": join(TEST_DIR, "mbed", "serial_interrupt_2"),
        "dependencies": [MBED_LIBRARIES],
    },
    {
        "id": "MBED_18", "description": "Local FS Directory",
        "source_dir": join(TEST_DIR, "mbed", "dir"),
        "dependencies": [MBED_LIBRARIES],
    },
    {
        "id": "MBED_19", "description": "SD FS Directory",
        "source_dir": join(TEST_DIR, "mbed", "dir_sd"),
        "dependencies": [MBED_LIBRARIES, FS_LIBRARY],
        "peripherals": ["SD"]
    },
    {
        "id": "MBED_20", "description": "InterruptIn 2",
        "source_dir": join(TEST_DIR, "mbed", "interruptin_2"),
        "dependencies": [MBED_LIBRARIES],
    },
    {
        "id": "MBED_21", "description": "freopen Stream",
        "source_dir": join(TEST_DIR, "mbed", "freopen"),
        "dependencies": [MBED_LIBRARIES],
    },
    {
        "id": "MBED_22", "description": "Semihost",
        "source_dir": join(TEST_DIR, "mbed", "semihost"),
        "dependencies": [MBED_LIBRARIES, TEST_MBED_LIB],
        "automated": True,
        "mcu": ["LPC1768", "LPC2368", "LPC11U24"]
    },
    {
        "id": "MBED_23", "description": "Ticker Int us",
        "source_dir": join(TEST_DIR, "mbed", "ticker_2"),
        "dependencies": [MBED_LIBRARIES, TEST_MBED_LIB],
        "duration": 15,
        "automated": True,
        #"host_test": "wait_us_auto"
    },
    {
        "id": "MBED_24", "description": "Timeout Int us",
        "source_dir": join(TEST_DIR, "mbed", "timeout"),
        "dependencies": [MBED_LIBRARIES, TEST_MBED_LIB],
        "duration": 15,
        "automated": True,
        #"host_test": "wait_us_auto"
    },
    {
        "id": "MBED_25", "description": "Time us",
        "source_dir": join(TEST_DIR, "mbed", "time_us"),
        "dependencies": [MBED_LIBRARIES, TEST_MBED_LIB],
        "duration": 15,
        "automated": True,
        #"host_test": "wait_us_auto"
    },
    {
        "id": "MBED_26", "description": "Integer constant division",
        "source_dir": join(TEST_DIR, "mbed", "div"),
        "dependencies": [MBED_LIBRARIES, TEST_MBED_LIB],
        "automated": True,
    },
    {
        "id": "MBED_27", "description": "SPI ADXL345",
        "source_dir": join(TEST_DIR, "mbed", "spi_ADXL345"),
        "dependencies": [MBED_LIBRARIES, TEST_MBED_LIB, join(PERIPHERALS, 'ADXL345')],
        "peripherals": ["ADXL345"]
    },
    {
        "id": "MBED_28", "description": "Interrupt chaining (InterruptManager)",
        "source_dir": join(TEST_DIR, "mbed", "interrupt_chaining"),
        "dependencies": [MBED_LIBRARIES, TEST_MBED_LIB],
    },
    {
        "id": "MBED_29", "description": "CAN network test",
        "source_dir": join(TEST_DIR, "mbed", "can"),
        "dependencies": [MBED_LIBRARIES],
        "mcu": ["LPC1768", "LPC4088", "LPC1549", "RZ_A1H", "B96B_F446VE", "NUCLEO_F091RC",
                "NUCLEO_F072RB", "NUCLEO_F042K6"]
    },
    {
        "id": "MBED_30", "description": "CAN network test using interrupts",
        "source_dir": join(TEST_DIR, "mbed", "can_interrupt"),
        "dependencies": [MBED_LIBRARIES],
        "mcu": ["LPC1768", "LPC4088", "LPC1549", "RZ_A1H", "B96B_F446VE", "NUCLEO_F091RC",
                "NUCLEO_F072RB", "NUCLEO_F042K6"]
    },
    {
        "id": "MBED_31", "description": "PWM LED test",
        "source_dir": join(TEST_DIR, "mbed", "pwm_led"),
        "dependencies": [MBED_LIBRARIES],
    },
    {
        "id": "MBED_32", "description": "Pin toggling",
        "source_dir": join(TEST_DIR, "mbed", "pin_toggling"),
        "dependencies": [MBED_LIBRARIES],
    },
    {
        "id": "MBED_33", "description": "C string operations",
        "source_dir": join(TEST_DIR, "mbed", "cstring"),
        "dependencies": [MBED_LIBRARIES, TEST_MBED_LIB],
        "duration": 10,
        "automated": False,
    },
    {
        "id": "MBED_34", "description": "Ticker Two callbacks",
        "source_dir": join(TEST_DIR, "mbed", "ticker_3"),
        "dependencies": [MBED_LIBRARIES, TEST_MBED_LIB],
        "duration": 15,
        "automated": True,
        #"host_test": "wait_us_auto"
    },
    {
        "id": "MBED_35", "description": "SPI C12832 display",
        "source_dir": join(TEST_DIR, "mbed", "spi_C12832"),
        "dependencies": [MBED_LIBRARIES, TEST_MBED_LIB, join(PERIPHERALS, 'C12832')],
        "peripherals": ["C12832"],
        "automated": True,
        "duration": 10,
    },
    {
        "id": "MBED_36", "description": "WFI correct behavior",
        "source_dir": join(TEST_DIR, "mbed", "wfi"),
        "dependencies": [MBED_LIBRARIES, TEST_MBED_LIB],
        "automated": False
    },
    {
        "id": "MBED_37", "description": "Serial NC RX",
        "source_dir": join(TEST_DIR, "mbed", "serial_nc_rx"),
        "dependencies": [MBED_LIBRARIES, TEST_MBED_LIB],
        "automated": True
    },
    {
        "id": "MBED_38", "description": "Serial NC TX",
        "source_dir": join(TEST_DIR, "mbed", "serial_nc_tx"),
        "dependencies": [MBED_LIBRARIES, TEST_MBED_LIB],
        "automated": True
    },

    # CMSIS RTOS tests
    {
        "id": "CMSIS_RTOS_1", "description": "Basic",
        "source_dir": join(TEST_DIR, "rtos", "cmsis", "basic"),
        "dependencies": [MBED_LIBRARIES, RTOS_LIBRARIES],
    },
    {
        "id": "CMSIS_RTOS_2", "description": "Mutex",
        "source_dir": join(TEST_DIR, "rtos", "cmsis", "mutex"),
        "dependencies": [MBED_LIBRARIES, RTOS_LIBRARIES],
        "duration": 20
    },
    {
        "id": "CMSIS_RTOS_3", "description": "Semaphore",
        "source_dir": join(TEST_DIR, "rtos", "cmsis", "semaphore"),
        "dependencies": [MBED_LIBRARIES, RTOS_LIBRARIES],
        "duration": 20
    },
    {
        "id": "CMSIS_RTOS_4", "description": "Signals",
        "source_dir": join(TEST_DIR, "rtos", "cmsis", "signals"),
        "dependencies": [MBED_LIBRARIES, RTOS_LIBRARIES],
    },
    {
        "id": "CMSIS_RTOS_5", "description": "Queue",
        "source_dir": join(TEST_DIR, "rtos", "cmsis", "queue"),
        "dependencies": [MBED_LIBRARIES, RTOS_LIBRARIES],
        "duration": 20
    },
    {
        "id": "CMSIS_RTOS_6", "description": "Mail",
        "source_dir": join(TEST_DIR, "rtos", "cmsis", "mail"),
        "dependencies": [MBED_LIBRARIES, RTOS_LIBRARIES],
        "duration": 20
    },
    {
        "id": "CMSIS_RTOS_7", "description": "Timer",
        "source_dir": join(TEST_DIR, "rtos", "cmsis", "timer"),
        "dependencies": [MBED_LIBRARIES, RTOS_LIBRARIES],
    },
    {
        "id": "CMSIS_RTOS_8", "description": "ISR",
        "source_dir": join(TEST_DIR, "rtos", "cmsis", "isr"),
        "dependencies": [MBED_LIBRARIES, RTOS_LIBRARIES],
    },

    # mbed RTOS tests
    {
        "id": "RTOS_1", "description": "Basic thread",
        "source_dir": join(TEST_DIR, "rtos", "mbed", "basic"),
        "dependencies": [MBED_LIBRARIES, RTOS_LIBRARIES, TEST_MBED_LIB],
        "duration": 15,
        "automated": True,
        #"host_test": "wait_us_auto",
        "mcu": ["LPC1768", "LPC1549", "LPC11U24", "LPC812", "LPC2460", "LPC824", "SSCI824",
                "KL25Z", "KL05Z", "K64F", "KL46Z",
                "RZ_A1H", "VK_RZ_A1H", "DISCO_F407VG", "DISCO_F429ZI", "NUCLEO_F411RE", "DISCO_F469NI", "NUCLEO_F410RB",
                "NUCLEO_F401RE", "NUCLEO_F334R8", "DISCO_F334C8", "NUCLEO_F302R8", "NUCLEO_F030R8", "NUCLEO_F070RB",
                "NUCLEO_L031K6", "NUCLEO_L053R8", "DISCO_L053C8", "NUCLEO_L073RZ", "NUCLEO_F072RB", "NUCLEO_F091RC", "DISCO_L476VG", "NUCLEO_L476RG",
                "DISCO_F401VC", "NUCLEO_F303RE", "NUCLEO_F303K8", "MAXWSNENV", "MAX32600MBED", "NUCLEO_L152RE", "NUCLEO_F446RE", "NUCLEO_F103RB", "DISCO_F746NG", "NUCLEO_F746ZG", "MOTE_L152RC", "B96B_F446VE"],
    },
    {
        "id": "RTOS_2", "description": "Mutex resource lock",
        "source_dir": join(TEST_DIR, "rtos", "mbed", "mutex"),
        "dependencies": [MBED_LIBRARIES, RTOS_LIBRARIES, TEST_MBED_LIB],
        "duration": 20,
        "automated": True,
        "mcu": ["LPC1768", "LPC1549", "LPC11U24", "LPC812", "LPC2460", "LPC824", "SSCI824",
                "KL25Z", "KL05Z", "K64F", "KL46Z",
                "RZ_A1H", "VK_RZ_A1H", "DISCO_F407VG", "DISCO_F429ZI", "NUCLEO_F411RE", "DISCO_F469NI", "NUCLEO_F410RB",
                "NUCLEO_F401RE", "NUCLEO_F334R8", "DISCO_F334C8", "NUCLEO_F302R8", "NUCLEO_F030R8", "NUCLEO_F070RB",
                "NUCLEO_L031K6", "NUCLEO_L053R8", "DISCO_L053C8", "NUCLEO_L073RZ", "NUCLEO_F072RB", "NUCLEO_F091RC", "DISCO_L476VG", "NUCLEO_L476RG",
<<<<<<< HEAD
                "DISCO_F401VC", "NUCLEO_F303RE", "NUCLEO_F303K8", "MAXWSNENV", "MAX32600MBED", "NUCLEO_L152RE", "NUCLEO_F446RE", "NUCLEO_F103RB", "DISCO_F746NG", "NUCLEO_F746ZG", "MOTE_L152RC", "B96B_F446VE"],
=======
                "DISCO_F401VC", "NUCLEO_F303RE", "NUCLEO_F303K8", "MAXWSNENV", "MAX32600MBED", "NUCLEO_L152RE", "NUCLEO_F446RE", "NUCLEO_F103RB", "DISCO_F746NG", 
                "NUCLEO_F746ZG", "MOTE_L152RC", "B96B_F446VE"],
>>>>>>> e5c1d37c
    },
    {
        "id": "RTOS_3", "description": "Semaphore resource lock",
        "source_dir": join(TEST_DIR, "rtos", "mbed", "semaphore"),
        "dependencies": [MBED_LIBRARIES, RTOS_LIBRARIES, TEST_MBED_LIB],
        "duration": 20,
        "automated": True,
        "mcu": ["LPC1768", "LPC1549", "LPC11U24", "LPC812", "LPC2460", "LPC824", "SSCI824",
                "KL25Z", "KL05Z", "K64F", "KL46Z",
                "RZ_A1H", "VK_RZ_A1H", "DISCO_F407VG", "DISCO_F429ZI", "NUCLEO_F411RE", "DISCO_F469NI", "NUCLEO_F410RB",
                "NUCLEO_F401RE", "NUCLEO_F334R8", "DISCO_F334C8", "NUCLEO_F302R8", "NUCLEO_F030R8", "NUCLEO_F070RB",
                "NUCLEO_L031K6", "NUCLEO_L053R8", "DISCO_L053C8", "NUCLEO_L073RZ", "NUCLEO_F072RB", "NUCLEO_F091RC", "DISCO_L476VG", "NUCLEO_L476RG",
<<<<<<< HEAD
                "DISCO_F401VC", "NUCLEO_F303RE", "NUCLEO_F303K8", "MAXWSNENV", "MAX32600MBED", "NUCLEO_L152RE", "NUCLEO_F446RE", "NUCLEO_F103RB", "DISCO_F746NG", "NUCLEO_F746ZG", "MOTE_L152RC", "B96B_F446VE"],
=======
                "DISCO_F401VC", "NUCLEO_F303RE", "NUCLEO_F303K8", "MAXWSNENV", "MAX32600MBED", "NUCLEO_L152RE", "NUCLEO_F446RE", "NUCLEO_F103RB", "DISCO_F746NG",
                "NUCLEO_F746ZG",  "MOTE_L152RC", "B96B_F446VE"],
>>>>>>> e5c1d37c
    },
    {
        "id": "RTOS_4", "description": "Signals messaging",
        "source_dir": join(TEST_DIR, "rtos", "mbed", "signals"),
        "dependencies": [MBED_LIBRARIES, RTOS_LIBRARIES, TEST_MBED_LIB],
        "automated": True,
        "mcu": ["LPC1768", "LPC1549", "LPC11U24", "LPC812", "LPC2460", "LPC824", "SSCI824",
                "KL25Z", "KL05Z", "K64F", "KL46Z",
                "RZ_A1H", "VK_RZ_A1H", "DISCO_F407VG", "DISCO_F429ZI", "NUCLEO_F411RE", "DISCO_F469NI", "NUCLEO_F410RB",
                "NUCLEO_F401RE", "NUCLEO_F334R8", "DISCO_F334C8", "NUCLEO_F302R8", "NUCLEO_F030R8", "NUCLEO_F070RB",
                "NUCLEO_L031K6", "NUCLEO_L053R8", "DISCO_L053C8", "NUCLEO_L073RZ", "NUCLEO_F072RB", "NUCLEO_F091RC", "DISCO_L476VG", "NUCLEO_L476RG",
<<<<<<< HEAD
                "DISCO_F401VC", "NUCLEO_F303RE", "NUCLEO_F303K8", "MAXWSNENV", "MAX32600MBED", "NUCLEO_L152RE", "NUCLEO_F446RE", "NUCLEO_F103RB", "DISCO_F746NG", "NUCLEO_F746ZG", "MOTE_L152RC", "B96B_F446VE"],
=======
                "DISCO_F401VC", "NUCLEO_F303RE", "NUCLEO_F303K8", "MAXWSNENV", "MAX32600MBED", "NUCLEO_L152RE", "NUCLEO_F446RE", "NUCLEO_F103RB", "DISCO_F746NG",
                "NUCLEO_F746ZG",  "MOTE_L152RC", "B96B_F446VE"],
>>>>>>> e5c1d37c
    },
    {
        "id": "RTOS_5", "description": "Queue messaging",
        "source_dir": join(TEST_DIR, "rtos", "mbed", "queue"),
        "dependencies": [MBED_LIBRARIES, RTOS_LIBRARIES, TEST_MBED_LIB],
        "automated": True,
        "mcu": ["LPC1768", "LPC1549", "LPC11U24", "LPC812", "LPC2460", "LPC824", "SSCI824",
                "KL25Z", "KL05Z", "K64F", "KL46Z",
                "RZ_A1H", "VK_RZ_A1H", "DISCO_F407VG", "DISCO_F429ZI", "NUCLEO_F411RE", "DISCO_F469NI", "NUCLEO_F410RB",
                "NUCLEO_F401RE", "NUCLEO_F334R8", "DISCO_F334C8", "NUCLEO_F302R8", "NUCLEO_F030R8", "NUCLEO_F070RB",
                "NUCLEO_L031K6", "NUCLEO_L053R8", "DISCO_L053C8", "NUCLEO_L073RZ", "NUCLEO_F072RB", "NUCLEO_F091RC", "DISCO_L476VG", "NUCLEO_L476RG",
<<<<<<< HEAD
                "DISCO_F401VC", "NUCLEO_F303RE", "NUCLEO_F303K8", "MAXWSNENV", "MAX32600MBED", "NUCLEO_L152RE", "NUCLEO_F446RE", "NUCLEO_F103RB", "DISCO_F746NG", "NUCLEO_F746ZG", "MOTE_L152RC", "B96B_F446VE"],
=======
                "DISCO_F401VC", "NUCLEO_F303RE", "NUCLEO_F303K8", "MAXWSNENV", "MAX32600MBED", "NUCLEO_L152RE", 
                "NUCLEO_F446RE", "NUCLEO_F103RB", "DISCO_F746NG", "NUCLEO_F746ZG", "MOTE_L152RC", "B96B_F446VE"],
>>>>>>> e5c1d37c
    },
    {
        "id": "RTOS_6", "description": "Mail messaging",
        "source_dir": join(TEST_DIR, "rtos", "mbed", "mail"),
        "dependencies": [MBED_LIBRARIES, RTOS_LIBRARIES, TEST_MBED_LIB],
        "automated": True,
        "mcu": ["LPC1768", "LPC1549", "LPC11U24", "LPC812", "LPC2460", "LPC824", "SSCI824",
                "KL25Z", "KL05Z", "K64F", "KL46Z",
                "RZ_A1H", "VK_RZ_A1H", "DISCO_F407VG", "DISCO_F429ZI", "NUCLEO_F411RE", "DISCO_F469NI", "NUCLEO_F410RB",
                "NUCLEO_F401RE", "NUCLEO_F334R8", "DISCO_F334C8", "NUCLEO_F302R8", "NUCLEO_F030R8", "NUCLEO_F070RB",
                "NUCLEO_L031K6", "NUCLEO_L053R8", "DISCO_L053C8", "NUCLEO_L073RZ", "NUCLEO_F072RB", "NUCLEO_F091RC", "DISCO_L476VG", "NUCLEO_L476RG",
<<<<<<< HEAD
                "DISCO_F401VC", "NUCLEO_F303RE", "NUCLEO_F303K8", "MAXWSNENV", "MAX32600MBED", "NUCLEO_L152RE", "NUCLEO_F446RE", "NUCLEO_F103RB", "DISCO_F746NG", "NUCLEO_F746ZG", "MOTE_L152RC", "B96B_F446VE"],
=======
                "DISCO_F401VC", "NUCLEO_F303RE", "NUCLEO_F303K8", "MAXWSNENV", "MAX32600MBED", "NUCLEO_L152RE", 
                "NUCLEO_F446RE", "NUCLEO_F103RB", "DISCO_F746NG", "NUCLEO_F746ZG", "MOTE_L152RC", "B96B_F446VE"],
>>>>>>> e5c1d37c
    },
    {
        "id": "RTOS_7", "description": "Timer",
        "source_dir": join(TEST_DIR, "rtos", "mbed", "timer"),
        "dependencies": [MBED_LIBRARIES, RTOS_LIBRARIES, TEST_MBED_LIB],
        "duration": 15,
        "automated": True,
        #"host_test": "wait_us_auto",
        "mcu": ["LPC1768", "LPC1549", "LPC11U24", "LPC812", "LPC2460", "LPC824", "SSCI824",
                "KL25Z", "KL05Z", "K64F", "KL46Z",
                "RZ_A1H", "VK_RZ_A1H", "DISCO_F407VG", "DISCO_F429ZI", "NUCLEO_F411RE", "DISCO_F469NI", "NUCLEO_F410RB",
                "NUCLEO_F401RE", "NUCLEO_F334R8", "DISCO_F334C8", "NUCLEO_F302R8", "NUCLEO_F030R8", "NUCLEO_F070RB",
                "NUCLEO_L031K6", "NUCLEO_L053R8", "DISCO_L053C8", "NUCLEO_L073RZ", "NUCLEO_F072RB", "NUCLEO_F091RC", "DISCO_L476VG", "NUCLEO_L476RG",
<<<<<<< HEAD
                "DISCO_F401VC", "NUCLEO_F303RE", "NUCLEO_F303K8", "MAXWSNENV", "MAX32600MBED", "NUCLEO_L152RE", "NUCLEO_F446RE", "NUCLEO_F103RB", "DISCO_F746NG", "NUCLEO_F746ZG", "MOTE_L152RC", "B96B_F446VE"],
=======
                "DISCO_F401VC", "NUCLEO_F303RE", "NUCLEO_F303K8", "MAXWSNENV", "MAX32600MBED", "NUCLEO_L152RE", 
                "NUCLEO_F446RE", "NUCLEO_F103RB", "DISCO_F746NG", "NUCLEO_F746ZG", "MOTE_L152RC", "B96B_F446VE"],
>>>>>>> e5c1d37c
    },
    {
        "id": "RTOS_8", "description": "ISR (Queue)",
        "source_dir": join(TEST_DIR, "rtos", "mbed", "isr"),
        "dependencies": [MBED_LIBRARIES, RTOS_LIBRARIES, TEST_MBED_LIB],
        "automated": True,
        "mcu": ["LPC1768", "LPC1549", "LPC11U24", "LPC812", "LPC2460", "LPC824", "SSCI824",
                "KL25Z", "KL05Z", "K64F", "KL46Z",
                "RZ_A1H", "VK_RZ_A1H", "DISCO_F407VG", "DISCO_F429ZI", "NUCLEO_F411RE", "DISCO_F469NI", "NUCLEO_F410RB",
                "NUCLEO_F401RE", "NUCLEO_F334R8", "DISCO_F334C8", "NUCLEO_F302R8", "NUCLEO_F030R8", "NUCLEO_F070RB",
                "NUCLEO_L031K6", "NUCLEO_L053R8", "DISCO_L053C8", "NUCLEO_L073RZ", "NUCLEO_F072RB", "NUCLEO_F091RC", "DISCO_L476VG", "NUCLEO_L476RG",
<<<<<<< HEAD
                "DISCO_F401VC", "NUCLEO_F303RE", "NUCLEO_F303K8", "MAXWSNENV", "MAX32600MBED", "NUCLEO_L152RE", "NUCLEO_F446RE", "NUCLEO_F103RB", "DISCO_F746NG", "NUCLEO_F746ZG", "MOTE_L152RC", "B96B_F446VE"],
=======
                "DISCO_F401VC", "NUCLEO_F303RE", "NUCLEO_F303K8", "MAXWSNENV", "MAX32600MBED", "NUCLEO_L152RE", 
                "NUCLEO_F446RE", "NUCLEO_F103RB", "DISCO_F746NG", "NUCLEO_F746ZG", "MOTE_L152RC", "B96B_F446VE"],
>>>>>>> e5c1d37c
    },
    {
        "id": "RTOS_9", "description": "SD File write-read",
        "source_dir": join(TEST_DIR, "rtos", "mbed", "file"),
        "dependencies": [MBED_LIBRARIES, RTOS_LIBRARIES, TEST_MBED_LIB, FS_LIBRARY],
        "automated": True,
        "peripherals": ["SD"],
        "mcu": ["LPC1768", "LPC11U24", "LPC812", "KL25Z",
                "KL05Z", "K64F", "KL46Z", "RZ_A1H",
                "DISCO_F407VG", "DISCO_F429ZI", "NUCLEO_F411RE", "NUCLEO_F401RE", "NUCLEO_F410RB", "DISCO_F469NI"],
    },

    # Networking Tests
    {
        "id": "NET_1", "description": "TCP client hello world",
        "source_dir": join(TEST_DIR, "net", "helloworld", "tcpclient"),
        "dependencies": [MBED_LIBRARIES, RTOS_LIBRARIES, ETH_LIBRARY, TEST_MBED_LIB],
        "duration": 15,
        "automated": True,
        "peripherals": ["ethernet"],
    },
    {
        "id": "NET_2", "description": "NIST Internet Time Service",
        "source_dir": join(TEST_DIR, "net", "helloworld", "udpclient"),
        "dependencies": [MBED_LIBRARIES, RTOS_LIBRARIES, ETH_LIBRARY, TEST_MBED_LIB],
        "duration": 15,
        "automated": True,
        "peripherals": ["ethernet"],
    },
    {
        "id": "NET_3", "description": "TCP echo server",
        "source_dir": join(TEST_DIR, "net", "echo", "tcp_server"),
        "dependencies": [MBED_LIBRARIES, RTOS_LIBRARIES, ETH_LIBRARY, TEST_MBED_LIB],
        "automated": True,
        #"host_test" : "tcpecho_server_auto",
        "peripherals": ["ethernet"],
    },
    {
        "id": "NET_4", "description": "TCP echo client",
        "source_dir": join(TEST_DIR, "net", "echo", "tcp_client"),
        "dependencies": [MBED_LIBRARIES, RTOS_LIBRARIES, ETH_LIBRARY, TEST_MBED_LIB],
        "automated": True,
        #"host_test": "tcpecho_client_auto",
        "peripherals": ["ethernet"]
    },
    {
        "id": "NET_5", "description": "UDP echo server",
        "source_dir": join(TEST_DIR, "net", "echo", "udp_server"),
        "dependencies": [MBED_LIBRARIES, RTOS_LIBRARIES, ETH_LIBRARY, TEST_MBED_LIB],
        "automated": True,
        #"host_test" : "udpecho_server_auto",
        "peripherals": ["ethernet"]
    },
    {
        "id": "NET_6", "description": "UDP echo client",
        "source_dir": join(TEST_DIR, "net", "echo", "udp_client"),
        "dependencies": [MBED_LIBRARIES, RTOS_LIBRARIES, ETH_LIBRARY, TEST_MBED_LIB],
        "automated": True,
        #"host_test" : "udpecho_client_auto",
        "peripherals": ["ethernet"],
    },
    {
        "id": "NET_7", "description": "HTTP client hello world",
        "source_dir": join(TEST_DIR, "net", "protocols", "HTTPClient_HelloWorld"),
        "dependencies": [MBED_LIBRARIES, RTOS_LIBRARIES, ETH_LIBRARY, TEST_MBED_LIB],
        "automated": True,
        "duration": 15,
        "peripherals": ["ethernet"],
    },
    {
        "id": "NET_8", "description": "NTP client",
        "source_dir": join(TEST_DIR, "net", "protocols", "NTPClient_HelloWorld"),
        "dependencies": [MBED_LIBRARIES, RTOS_LIBRARIES, ETH_LIBRARY, TEST_MBED_LIB],
        "automated": True,
        "peripherals": ["ethernet"],
    },
    {
        "id": "NET_9", "description": "Multicast Send",
        "source_dir": join(TEST_DIR, "net", "helloworld", "multicast_send"),
        "dependencies": [MBED_LIBRARIES, RTOS_LIBRARIES, ETH_LIBRARY],
        "peripherals": ["ethernet"],
    },
    {
        "id": "NET_10", "description": "Multicast Receive",
        "source_dir": join(TEST_DIR, "net", "helloworld", "multicast_receive"),
        "dependencies": [MBED_LIBRARIES, RTOS_LIBRARIES, ETH_LIBRARY],
        "peripherals": ["ethernet"],
    },
    {
        "id": "NET_11", "description": "Broadcast Send",
        "source_dir": join(TEST_DIR, "net", "helloworld", "broadcast_send"),
        "dependencies": [MBED_LIBRARIES, RTOS_LIBRARIES, ETH_LIBRARY],
        "peripherals": ["ethernet"],
    },
    {
        "id": "NET_12", "description": "Broadcast Receive",
        "source_dir": join(TEST_DIR, "net", "helloworld", "broadcast_receive"),
        "dependencies": [MBED_LIBRARIES, RTOS_LIBRARIES, ETH_LIBRARY],
        "peripherals": ["ethernet"],
    },
    {
        "id": "NET_13", "description": "TCP client echo loop",
        "source_dir": join(TEST_DIR, "net", "echo", "tcp_client_loop"),
        "dependencies": [MBED_LIBRARIES, RTOS_LIBRARIES, ETH_LIBRARY, TEST_MBED_LIB],
        "automated": True,
        "duration": 15,
        #"host_test": "tcpecho_client_auto",
        "peripherals": ["ethernet"],
    },
    {
        "id": "NET_14", "description": "UDP PHY/Data link layer",
        "source_dir": join(TEST_DIR, "net", "echo", "udp_link_layer"),
        "dependencies": [MBED_LIBRARIES, RTOS_LIBRARIES, ETH_LIBRARY],
        "automated": False,
        "duration": 20,
        "host_test": "udp_link_layer_auto",
        "peripherals": ["ethernet"],
    },

    # u-blox tests
    {
        "id": "UB_1", "description": "u-blox USB modem: HTTP client",
        "source_dir": [join(TEST_DIR, "net", "cellular", "http", "ubloxusb"), join(TEST_DIR, "net", "cellular", "http", "common")],
        "dependencies": [MBED_LIBRARIES, RTOS_LIBRARIES, USB_HOST_LIBRARIES, UBLOX_LIBRARY],
        "supported": CORTEX_ARM_SUPPORT,
    },
    {
        "id": "UB_2", "description": "u-blox USB modem: SMS test",
        "source_dir": [join(TEST_DIR, "net", "cellular", "sms", "ubloxusb"), join(TEST_DIR, "net", "cellular", "sms", "common")],
        "dependencies": [MBED_LIBRARIES, RTOS_LIBRARIES, USB_HOST_LIBRARIES, UBLOX_LIBRARY],
        "supported": CORTEX_ARM_SUPPORT,
    },

    # USB Tests
    {
        "id": "USB_1", "description": "Mouse",
        "source_dir": join(TEST_DIR, "usb", "device", "basic"),
        "dependencies": [MBED_LIBRARIES, USB_LIBRARIES],
    },
    {
        "id": "USB_2", "description": "Keyboard",
        "source_dir": join(TEST_DIR, "usb", "device", "keyboard"),
        "dependencies": [MBED_LIBRARIES, USB_LIBRARIES],
    },
    {
        "id": "USB_3", "description": "Mouse_Keyboard",
        "source_dir": join(TEST_DIR, "usb", "device", "keyboard"),
        "dependencies": [MBED_LIBRARIES, USB_LIBRARIES],
    },
    {
        "id": "USB_4", "description": "Serial Port",
        "source_dir": join(TEST_DIR, "usb", "device", "serial"),
        "dependencies": [MBED_LIBRARIES, USB_LIBRARIES],
        "supported": CORTEX_ARM_SUPPORT,
    },
    {
        "id": "USB_5", "description": "Generic HID",
        "source_dir": join(TEST_DIR, "usb", "device", "raw_hid"),
        "dependencies": [MBED_LIBRARIES, USB_LIBRARIES],
    },
    {
        "id": "USB_6", "description": "MIDI",
        "source_dir": join(TEST_DIR, "usb", "device", "midi"),
        "dependencies": [MBED_LIBRARIES, USB_LIBRARIES],
    },
    {
        "id": "USB_7", "description": "AUDIO",
        "source_dir": join(TEST_DIR, "usb", "device", "audio"),
        "dependencies": [MBED_LIBRARIES, USB_LIBRARIES],
    },

    # CMSIS DSP
    {
        "id": "CMSIS_DSP_1", "description": "FIR",
        "source_dir": join(TEST_DIR, "dsp", "cmsis", "fir_f32"),
        "dependencies": [MBED_LIBRARIES, DSP_LIBRARIES],
    },

    # mbed DSP
    {
        "id": "DSP_1", "description": "FIR",
        "source_dir": join(TEST_DIR, "dsp", "mbed", "fir_f32"),
        "dependencies": [MBED_LIBRARIES, DSP_LIBRARIES],
    },

    # KL25Z
    {
        "id": "KL25Z_1", "description": "LPTMR",
        "source_dir": join(TEST_DIR, "KL25Z", "lptmr"),
        "dependencies": [MBED_LIBRARIES],
        "supported": CORTEX_ARM_SUPPORT,
        "mcu": ["KL25Z"],
    },
    {
        "id": "KL25Z_2", "description": "PIT",
        "source_dir": join(TEST_DIR, "KL25Z", "pit"),
        "dependencies": [MBED_LIBRARIES],
        "supported": CORTEX_ARM_SUPPORT,
        "mcu": ["KL25Z"],
    },
    {
        "id": "KL25Z_3", "description": "TSI Touch Sensor",
        "source_dir": join(TEST_DIR, "mbed", "tsi"),
        "dependencies": [MBED_LIBRARIES, TEST_MBED_LIB, join(PERIPHERALS, 'TSI')],
        "mcu": ["KL25Z"],
    },
    {
        "id": "KL25Z_4", "description": "RTC",
        "source_dir": join(TEST_DIR, "KL25Z", "rtc"),
        "dependencies": [MBED_LIBRARIES],
        "mcu": ["KL25Z"],
    },
    {
        "id": "KL25Z_5", "description": "MMA8451Q accelerometer",
        "source_dir": join(TEST_DIR, "mbed", "i2c_MMA8451Q"),
        "dependencies": [MBED_LIBRARIES, TEST_MBED_LIB, join(PERIPHERALS, 'MMA8451Q')],
        "mcu": ["KL25Z", "KL05Z", "KL46Z", "K20D50M"],
        "automated": True,
        "duration": 15,
        },

    # Examples
    {
        "id": "EXAMPLE_1", "description": "/dev/null",
        "source_dir": join(TEST_DIR, "mbed", "dev_null"),
        "dependencies": [MBED_LIBRARIES, TEST_MBED_LIB],
        "automated": True,
        #"host_test" : "dev_null_auto",
    },
    {
        "id": "EXAMPLE_2", "description": "FS + RTOS",
        "source_dir": join(TEST_DIR, "mbed", "fs"),
        "dependencies": [MBED_LIBRARIES, RTOS_LIBRARIES, TEST_MBED_LIB, FS_LIBRARY],
    },

    # CPPUTEST Library provides Unit testing Framework
    #
    # To write TESTs and TEST_GROUPs please add CPPUTEST_LIBRARY to 'dependencies'
    #
    # This will also include:
    # 1. test runner - main function with call to CommandLineTestRunner::RunAllTests(ac, av)
    # 2. Serial console object to print test result on serial port console
    #

    # Unit testing with cpputest library
    {
        "id": "UT_1", "description": "Basic",
        "source_dir": join(TEST_DIR, "utest", "basic"),
        "dependencies": [MBED_LIBRARIES, TEST_MBED_LIB, CPPUTEST_LIBRARY],
        "automated": False,
    },
    {
        "id": "UT_2", "description": "Semihost file system",
        "source_dir": join(TEST_DIR, "utest", "semihost_fs"),
        "dependencies": [MBED_LIBRARIES, TEST_MBED_LIB, CPPUTEST_LIBRARY],
        "automated": False,
        "mcu": ["LPC1768", "LPC2368", "LPC11U24"]
    },
    {
        "id": "UT_3", "description": "General tests",
        "source_dir": join(TEST_DIR, "utest", "general"),
        "dependencies": [MBED_LIBRARIES, TEST_MBED_LIB, CPPUTEST_LIBRARY],
        "automated": False,
    },
    {
        "id": "UT_BUSIO", "description": "BusIn BusOut",
        "source_dir": join(TEST_DIR, "utest", "bus"),
        "dependencies": [MBED_LIBRARIES, TEST_MBED_LIB, CPPUTEST_LIBRARY],
        "automated": False,
    },
    {
        "id": "UT_I2C_EEPROM_ASYNCH", "description": "I2C Asynch eeprom",
        "source_dir": join(TEST_DIR, "utest", "i2c_eeprom_asynch"),
        "dependencies": [MBED_LIBRARIES, TEST_MBED_LIB, CPPUTEST_LIBRARY],
        "automated": False,
    },
    {
        "id": "UT_SERIAL_ASYNCH", "description": "Asynch serial test (req 2 serial peripherals)",
        "source_dir": join(TEST_DIR, "utest", "serial_asynch"),
        "dependencies": [MBED_LIBRARIES, TEST_MBED_LIB, CPPUTEST_LIBRARY],
        "automated": False,
    },
    {
        "id": "UT_SPI_ASYNCH", "description": "Asynch spi test",
        "source_dir": join(TEST_DIR, "utest", "spi_asynch"),
        "dependencies": [MBED_LIBRARIES, TEST_MBED_LIB, CPPUTEST_LIBRARY],
        "automated": False,
    },
    {
        "id": "UT_LP_TICKER", "description": "Low power ticker test",
        "source_dir": join(TEST_DIR, "utest", "lp_ticker"),
        "dependencies": [MBED_LIBRARIES, TEST_MBED_LIB, CPPUTEST_LIBRARY],
        "automated": False,
    },

    # Tests used for target information purposes
    {
        "id": "DTCT_1", "description": "Simple detect test",
        "source_dir": join(TEST_DIR, "mbed", "detect"),
        "dependencies": [MBED_LIBRARIES, TEST_MBED_LIB],
        "automated": True,
        #"host_test" : "detect_auto",
    },

]

# Group tests with the same goals into categories
GROUPS = {
    "core": ["MBED_A1", "MBED_A2", "MBED_A3", "MBED_A18"],
    "digital_io": ["MBED_A5", "MBED_A6", "MBED_A7", "MBED_A10", "MBED_A11"],
    "analog_io": ["MBED_A8"],
    "i2c": ["MBED_A19", "MBED_A20"],
    "spi": ["MBED_A12"],
}
GROUPS["rtos"] = [test["id"] for test in TESTS if test["id"].startswith("RTOS_")]
GROUPS["net"] = [test["id"] for test in TESTS if test["id"].startswith("NET_")]
GROUPS["automated"] = [test["id"] for test in TESTS if test.get("automated", False)]
# Look for 'TEST_GROUPS' in private_settings.py and update the GROUPS dictionary
# with the information in test_groups if found
try:
    from workspace_tools.private_settings import TEST_GROUPS
except:
    TEST_GROUPS = {}
GROUPS.update(TEST_GROUPS)

class Test:
    DEFAULTS = {
        #'mcu': None,
        'description': None,
        'dependencies': None,
        'duration': 10,
        'host_test': 'host_test',
        'automated': False,
        'peripherals': None,
        #'supported': None,
        'source_dir': None,
        'extra_files': None
    }
    def __init__(self, n):
        self.n = n
        self.__dict__.update(Test.DEFAULTS)
        self.__dict__.update(TESTS[n])

    def is_supported(self, target, toolchain):
        if hasattr(self, 'mcu') and not target in self.mcu:
            return False
        if hasattr(self, 'exclude_mcu') and target in self.exclude_mcu:
            return False
        if not hasattr(self, 'supported'):
            return True
        return (target in self.supported) and (toolchain in self.supported[target])

    def get_description(self):
        if self.description:
            return self.description
        else:
            return self.id

    def __cmp__(self, other):
        return cmp(self.n, other.n)

    def __str__(self):
        return "[%3d] %s: %s" % (self.n, self.id, self.get_description())

    def __getitem__(self, key):
        if key == "id": return self.id
        elif key == "mcu": return self.mcu
        elif key == "exclude_mcu": return self.exclude_mcu
        elif key == "dependencies": return self.dependencies
        elif key == "description": return self.description
        elif key == "duration": return self.duration
        elif key == "host_test": return self.host_test
        elif key == "automated": return self.automated
        elif key == "peripherals": return self.peripherals
        elif key == "supported": return self.supported
        elif key == "source_dir": return self.source_dir
        elif key == "extra_files": return self.extra_files
        else:
            return None

TEST_MAP = dict([(test['id'], Test(i)) for i, test in enumerate(TESTS)])<|MERGE_RESOLUTION|>--- conflicted
+++ resolved
@@ -705,12 +705,8 @@
                 "RZ_A1H", "VK_RZ_A1H", "DISCO_F407VG", "DISCO_F429ZI", "NUCLEO_F411RE", "DISCO_F469NI", "NUCLEO_F410RB",
                 "NUCLEO_F401RE", "NUCLEO_F334R8", "DISCO_F334C8", "NUCLEO_F302R8", "NUCLEO_F030R8", "NUCLEO_F070RB",
                 "NUCLEO_L031K6", "NUCLEO_L053R8", "DISCO_L053C8", "NUCLEO_L073RZ", "NUCLEO_F072RB", "NUCLEO_F091RC", "DISCO_L476VG", "NUCLEO_L476RG",
-<<<<<<< HEAD
-                "DISCO_F401VC", "NUCLEO_F303RE", "NUCLEO_F303K8", "MAXWSNENV", "MAX32600MBED", "NUCLEO_L152RE", "NUCLEO_F446RE", "NUCLEO_F103RB", "DISCO_F746NG", "NUCLEO_F746ZG", "MOTE_L152RC", "B96B_F446VE"],
-=======
                 "DISCO_F401VC", "NUCLEO_F303RE", "NUCLEO_F303K8", "MAXWSNENV", "MAX32600MBED", "NUCLEO_L152RE", "NUCLEO_F446RE", "NUCLEO_F103RB", "DISCO_F746NG", 
                 "NUCLEO_F746ZG", "MOTE_L152RC", "B96B_F446VE"],
->>>>>>> e5c1d37c
     },
     {
         "id": "RTOS_3", "description": "Semaphore resource lock",
@@ -723,12 +719,8 @@
                 "RZ_A1H", "VK_RZ_A1H", "DISCO_F407VG", "DISCO_F429ZI", "NUCLEO_F411RE", "DISCO_F469NI", "NUCLEO_F410RB",
                 "NUCLEO_F401RE", "NUCLEO_F334R8", "DISCO_F334C8", "NUCLEO_F302R8", "NUCLEO_F030R8", "NUCLEO_F070RB",
                 "NUCLEO_L031K6", "NUCLEO_L053R8", "DISCO_L053C8", "NUCLEO_L073RZ", "NUCLEO_F072RB", "NUCLEO_F091RC", "DISCO_L476VG", "NUCLEO_L476RG",
-<<<<<<< HEAD
-                "DISCO_F401VC", "NUCLEO_F303RE", "NUCLEO_F303K8", "MAXWSNENV", "MAX32600MBED", "NUCLEO_L152RE", "NUCLEO_F446RE", "NUCLEO_F103RB", "DISCO_F746NG", "NUCLEO_F746ZG", "MOTE_L152RC", "B96B_F446VE"],
-=======
                 "DISCO_F401VC", "NUCLEO_F303RE", "NUCLEO_F303K8", "MAXWSNENV", "MAX32600MBED", "NUCLEO_L152RE", "NUCLEO_F446RE", "NUCLEO_F103RB", "DISCO_F746NG",
                 "NUCLEO_F746ZG",  "MOTE_L152RC", "B96B_F446VE"],
->>>>>>> e5c1d37c
     },
     {
         "id": "RTOS_4", "description": "Signals messaging",
@@ -740,12 +732,8 @@
                 "RZ_A1H", "VK_RZ_A1H", "DISCO_F407VG", "DISCO_F429ZI", "NUCLEO_F411RE", "DISCO_F469NI", "NUCLEO_F410RB",
                 "NUCLEO_F401RE", "NUCLEO_F334R8", "DISCO_F334C8", "NUCLEO_F302R8", "NUCLEO_F030R8", "NUCLEO_F070RB",
                 "NUCLEO_L031K6", "NUCLEO_L053R8", "DISCO_L053C8", "NUCLEO_L073RZ", "NUCLEO_F072RB", "NUCLEO_F091RC", "DISCO_L476VG", "NUCLEO_L476RG",
-<<<<<<< HEAD
-                "DISCO_F401VC", "NUCLEO_F303RE", "NUCLEO_F303K8", "MAXWSNENV", "MAX32600MBED", "NUCLEO_L152RE", "NUCLEO_F446RE", "NUCLEO_F103RB", "DISCO_F746NG", "NUCLEO_F746ZG", "MOTE_L152RC", "B96B_F446VE"],
-=======
                 "DISCO_F401VC", "NUCLEO_F303RE", "NUCLEO_F303K8", "MAXWSNENV", "MAX32600MBED", "NUCLEO_L152RE", "NUCLEO_F446RE", "NUCLEO_F103RB", "DISCO_F746NG",
                 "NUCLEO_F746ZG",  "MOTE_L152RC", "B96B_F446VE"],
->>>>>>> e5c1d37c
     },
     {
         "id": "RTOS_5", "description": "Queue messaging",
@@ -757,12 +745,8 @@
                 "RZ_A1H", "VK_RZ_A1H", "DISCO_F407VG", "DISCO_F429ZI", "NUCLEO_F411RE", "DISCO_F469NI", "NUCLEO_F410RB",
                 "NUCLEO_F401RE", "NUCLEO_F334R8", "DISCO_F334C8", "NUCLEO_F302R8", "NUCLEO_F030R8", "NUCLEO_F070RB",
                 "NUCLEO_L031K6", "NUCLEO_L053R8", "DISCO_L053C8", "NUCLEO_L073RZ", "NUCLEO_F072RB", "NUCLEO_F091RC", "DISCO_L476VG", "NUCLEO_L476RG",
-<<<<<<< HEAD
-                "DISCO_F401VC", "NUCLEO_F303RE", "NUCLEO_F303K8", "MAXWSNENV", "MAX32600MBED", "NUCLEO_L152RE", "NUCLEO_F446RE", "NUCLEO_F103RB", "DISCO_F746NG", "NUCLEO_F746ZG", "MOTE_L152RC", "B96B_F446VE"],
-=======
                 "DISCO_F401VC", "NUCLEO_F303RE", "NUCLEO_F303K8", "MAXWSNENV", "MAX32600MBED", "NUCLEO_L152RE", 
                 "NUCLEO_F446RE", "NUCLEO_F103RB", "DISCO_F746NG", "NUCLEO_F746ZG", "MOTE_L152RC", "B96B_F446VE"],
->>>>>>> e5c1d37c
     },
     {
         "id": "RTOS_6", "description": "Mail messaging",
@@ -774,12 +758,8 @@
                 "RZ_A1H", "VK_RZ_A1H", "DISCO_F407VG", "DISCO_F429ZI", "NUCLEO_F411RE", "DISCO_F469NI", "NUCLEO_F410RB",
                 "NUCLEO_F401RE", "NUCLEO_F334R8", "DISCO_F334C8", "NUCLEO_F302R8", "NUCLEO_F030R8", "NUCLEO_F070RB",
                 "NUCLEO_L031K6", "NUCLEO_L053R8", "DISCO_L053C8", "NUCLEO_L073RZ", "NUCLEO_F072RB", "NUCLEO_F091RC", "DISCO_L476VG", "NUCLEO_L476RG",
-<<<<<<< HEAD
-                "DISCO_F401VC", "NUCLEO_F303RE", "NUCLEO_F303K8", "MAXWSNENV", "MAX32600MBED", "NUCLEO_L152RE", "NUCLEO_F446RE", "NUCLEO_F103RB", "DISCO_F746NG", "NUCLEO_F746ZG", "MOTE_L152RC", "B96B_F446VE"],
-=======
                 "DISCO_F401VC", "NUCLEO_F303RE", "NUCLEO_F303K8", "MAXWSNENV", "MAX32600MBED", "NUCLEO_L152RE", 
                 "NUCLEO_F446RE", "NUCLEO_F103RB", "DISCO_F746NG", "NUCLEO_F746ZG", "MOTE_L152RC", "B96B_F446VE"],
->>>>>>> e5c1d37c
     },
     {
         "id": "RTOS_7", "description": "Timer",
@@ -793,12 +773,8 @@
                 "RZ_A1H", "VK_RZ_A1H", "DISCO_F407VG", "DISCO_F429ZI", "NUCLEO_F411RE", "DISCO_F469NI", "NUCLEO_F410RB",
                 "NUCLEO_F401RE", "NUCLEO_F334R8", "DISCO_F334C8", "NUCLEO_F302R8", "NUCLEO_F030R8", "NUCLEO_F070RB",
                 "NUCLEO_L031K6", "NUCLEO_L053R8", "DISCO_L053C8", "NUCLEO_L073RZ", "NUCLEO_F072RB", "NUCLEO_F091RC", "DISCO_L476VG", "NUCLEO_L476RG",
-<<<<<<< HEAD
-                "DISCO_F401VC", "NUCLEO_F303RE", "NUCLEO_F303K8", "MAXWSNENV", "MAX32600MBED", "NUCLEO_L152RE", "NUCLEO_F446RE", "NUCLEO_F103RB", "DISCO_F746NG", "NUCLEO_F746ZG", "MOTE_L152RC", "B96B_F446VE"],
-=======
                 "DISCO_F401VC", "NUCLEO_F303RE", "NUCLEO_F303K8", "MAXWSNENV", "MAX32600MBED", "NUCLEO_L152RE", 
                 "NUCLEO_F446RE", "NUCLEO_F103RB", "DISCO_F746NG", "NUCLEO_F746ZG", "MOTE_L152RC", "B96B_F446VE"],
->>>>>>> e5c1d37c
     },
     {
         "id": "RTOS_8", "description": "ISR (Queue)",
@@ -810,12 +786,8 @@
                 "RZ_A1H", "VK_RZ_A1H", "DISCO_F407VG", "DISCO_F429ZI", "NUCLEO_F411RE", "DISCO_F469NI", "NUCLEO_F410RB",
                 "NUCLEO_F401RE", "NUCLEO_F334R8", "DISCO_F334C8", "NUCLEO_F302R8", "NUCLEO_F030R8", "NUCLEO_F070RB",
                 "NUCLEO_L031K6", "NUCLEO_L053R8", "DISCO_L053C8", "NUCLEO_L073RZ", "NUCLEO_F072RB", "NUCLEO_F091RC", "DISCO_L476VG", "NUCLEO_L476RG",
-<<<<<<< HEAD
-                "DISCO_F401VC", "NUCLEO_F303RE", "NUCLEO_F303K8", "MAXWSNENV", "MAX32600MBED", "NUCLEO_L152RE", "NUCLEO_F446RE", "NUCLEO_F103RB", "DISCO_F746NG", "NUCLEO_F746ZG", "MOTE_L152RC", "B96B_F446VE"],
-=======
                 "DISCO_F401VC", "NUCLEO_F303RE", "NUCLEO_F303K8", "MAXWSNENV", "MAX32600MBED", "NUCLEO_L152RE", 
                 "NUCLEO_F446RE", "NUCLEO_F103RB", "DISCO_F746NG", "NUCLEO_F746ZG", "MOTE_L152RC", "B96B_F446VE"],
->>>>>>> e5c1d37c
     },
     {
         "id": "RTOS_9", "description": "SD File write-read",
