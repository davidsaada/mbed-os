/*
 * Copyright (c) 2017, ARM Limited, All Rights Reserved
 * SPDX-License-Identifier: Apache-2.0
 *
 * Licensed under the Apache License, Version 2.0 (the "License"); you may
 * not use this file except in compliance with the License.
 * You may obtain a copy of the License at
 *
 * http://www.apache.org/licenses/LICENSE-2.0
 *
 * Unless required by applicable law or agreed to in writing, software
 * distributed under the License is distributed on an "AS IS" BASIS, WITHOUT
 * WARRANTIES OR CONDITIONS OF ANY KIND, either express or implied.
 * See the License for the specific language governing permissions and
 * limitations under the License.
 */

#include "mbed.h"
#include "greentea-client/test_env.h"
#include "unity.h"
#include "utest.h"
#include "wifi_tests.h"

using namespace utest::v1;

#if defined(MBED_CONF_APP_WIFI_SECURE_SSID)

void wifi_connect_params_valid_secure(void)
{
    WiFiInterface *wifi = get_interface();
<<<<<<< HEAD
    TEST_ASSERT_EQUAL_INT(NSAPI_ERROR_OK, wifi->connect(MBED_CONF_APP_WIFI_SECURE_SSID, MBED_CONF_APP_WIFI_PASSWORD, NSAPI_SECURITY_WPA2));
}

#endif // defined(MBED_CONF_APP_WIFI_SECURE_SSID)
=======

    if(wifi->connect(MBED_CONF_APP_WIFI_SECURE_SSID, MBED_CONF_APP_WIFI_PASSWORD, NSAPI_SECURITY_WPA2) == NSAPI_ERROR_OK) {
        return;
    }

    if(wifi->connect(MBED_CONF_APP_WIFI_SECURE_SSID, MBED_CONF_APP_WIFI_PASSWORD, NSAPI_SECURITY_WPA_WPA2) == NSAPI_ERROR_OK) {
        return;
    }

    if(wifi->connect(MBED_CONF_APP_WIFI_SECURE_SSID, MBED_CONF_APP_WIFI_PASSWORD, NSAPI_SECURITY_WPA) == NSAPI_ERROR_OK) {
        return;
    }

    if(wifi->connect(MBED_CONF_APP_WIFI_SECURE_SSID, MBED_CONF_APP_WIFI_PASSWORD, NSAPI_SECURITY_WEP) == NSAPI_ERROR_OK) {
        return;
    }

    TEST_FAIL();
}
>>>>>>> 2d7a79f1
<|MERGE_RESOLUTION|>--- conflicted
+++ resolved
@@ -28,12 +28,6 @@
 void wifi_connect_params_valid_secure(void)
 {
     WiFiInterface *wifi = get_interface();
-<<<<<<< HEAD
-    TEST_ASSERT_EQUAL_INT(NSAPI_ERROR_OK, wifi->connect(MBED_CONF_APP_WIFI_SECURE_SSID, MBED_CONF_APP_WIFI_PASSWORD, NSAPI_SECURITY_WPA2));
-}
-
-#endif // defined(MBED_CONF_APP_WIFI_SECURE_SSID)
-=======
 
     if(wifi->connect(MBED_CONF_APP_WIFI_SECURE_SSID, MBED_CONF_APP_WIFI_PASSWORD, NSAPI_SECURITY_WPA2) == NSAPI_ERROR_OK) {
         return;
@@ -53,4 +47,5 @@
 
     TEST_FAIL();
 }
->>>>>>> 2d7a79f1
+
+#endif // defined(MBED_CONF_APP_WIFI_SECURE_SSID)